--- conflicted
+++ resolved
@@ -2168,19 +2168,11 @@
 
 config ARCH_HIBERNATION_POSSIBLE
 	def_bool y
-<<<<<<< HEAD
-	depends on SYS_SUPPORTS_HOTPLUG_CPU
-
-config ARCH_SUSPEND_POSSIBLE
-	def_bool y
-	depends on SYS_SUPPORTS_HOTPLUG_CPU
-=======
 	depends on SYS_SUPPORTS_HOTPLUG_CPU || !SMP
 
 config ARCH_SUSPEND_POSSIBLE
 	def_bool y
 	depends on SYS_SUPPORTS_HOTPLUG_CPU || !SMP
->>>>>>> 80ffb3cc
 
 source "kernel/power/Kconfig"
 
