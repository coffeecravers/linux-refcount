/**
 * ipoctal.c
 *
 * driver for the GE IP-OCTAL boards
 * Copyright (c) 2009 Nicolas Serafini, EIC2 SA
 * Copyright (c) 2010,2011 Samuel Iglesias Gonsalvez <siglesia@cern.ch>, CERN
 * Copyright (c) 2012 Samuel Iglesias Gonsalvez <siglesias@igalia.com>, Igalia
 *
 * This program is free software; you can redistribute it and/or modify it
 * under the terms of the GNU General Public License as published by the Free
 * Software Foundation; version 2 of the License.
 */

#include <linux/device.h>
#include <linux/module.h>
#include <linux/interrupt.h>
#include <linux/sched.h>
#include <linux/tty.h>
#include <linux/serial.h>
#include <linux/tty_flip.h>
#include <linux/slab.h>
#include <linux/atomic.h>
#include <linux/io.h>
#include "../ipack.h"
#include "ipoctal.h"
#include "scc2698.h"

#define IP_OCTAL_ID_SPACE_VECTOR    0x41
#define IP_OCTAL_NB_BLOCKS          4

static const struct tty_operations ipoctal_fops;

struct ipoctal_channel {
	struct ipoctal_stats		stats;
	unsigned int			nb_bytes;
	wait_queue_head_t		queue;
	spinlock_t			lock;
	unsigned int			pointer_read;
	unsigned int			pointer_write;
	atomic_t			open;
	struct tty_port			tty_port;
	union scc2698_channel __iomem	*regs;
	union scc2698_block __iomem	*block_regs;
	unsigned int			board_id;
	unsigned char			*board_write;
	u8				isr_rx_rdy_mask;
	u8				isr_tx_rdy_mask;
};

struct ipoctal {
	struct ipack_device		*dev;
	unsigned int			board_id;
	struct ipoctal_channel		channel[NR_CHANNELS];
	unsigned char			write;
	struct tty_driver		*tty_drv;
};

static int ipoctal_port_activate(struct tty_port *port, struct tty_struct *tty)
{
	struct ipoctal_channel *channel;

	channel = dev_get_drvdata(tty->dev);

	iowrite8(CR_ENABLE_RX, &channel->regs->w.cr);
	return 0;
}

static int ipoctal_open(struct tty_struct *tty, struct file *file)
{
	int res;
	struct ipoctal_channel *channel;

	channel = dev_get_drvdata(tty->dev);

	if (atomic_read(&channel->open))
		return -EBUSY;

	tty->driver_data = channel;

	res = tty_port_open(&channel->tty_port, tty, file);
	if (res)
		return res;

	atomic_inc(&channel->open);
	return 0;
}

static void ipoctal_reset_stats(struct ipoctal_stats *stats)
{
	stats->tx = 0;
	stats->rx = 0;
	stats->rcv_break = 0;
	stats->framing_err = 0;
	stats->overrun_err = 0;
	stats->parity_err = 0;
}

static void ipoctal_free_channel(struct ipoctal_channel *channel)
{
	ipoctal_reset_stats(&channel->stats);
	channel->pointer_read = 0;
	channel->pointer_write = 0;
	channel->nb_bytes = 0;
}

static void ipoctal_close(struct tty_struct *tty, struct file *filp)
{
	struct ipoctal_channel *channel = tty->driver_data;

	tty_port_close(&channel->tty_port, tty, filp);

	if (atomic_dec_and_test(&channel->open))
		ipoctal_free_channel(channel);
}

static int ipoctal_get_icount(struct tty_struct *tty,
			      struct serial_icounter_struct *icount)
{
	struct ipoctal_channel *channel = tty->driver_data;

	icount->cts = 0;
	icount->dsr = 0;
	icount->rng = 0;
	icount->dcd = 0;
	icount->rx = channel->stats.rx;
	icount->tx = channel->stats.tx;
	icount->frame = channel->stats.framing_err;
	icount->parity = channel->stats.parity_err;
	icount->brk = channel->stats.rcv_break;
	return 0;
}

static void ipoctal_irq_rx(struct ipoctal_channel *channel,
			   struct tty_struct *tty, u8 sr)
{
	unsigned char value;
	unsigned char flag = TTY_NORMAL;
	u8 isr;

	do {
		value = ioread8(&channel->regs->r.rhr);
		/* Error: count statistics */
		if (sr & SR_ERROR) {
			iowrite8(CR_CMD_RESET_ERR_STATUS, &channel->regs->w.cr);

			if (sr & SR_OVERRUN_ERROR) {
				channel->stats.overrun_err++;
				/* Overrun doesn't affect the current character*/
				tty_insert_flip_char(tty, 0, TTY_OVERRUN);
			}
			if (sr & SR_PARITY_ERROR) {
				channel->stats.parity_err++;
				flag = TTY_PARITY;
			}
			if (sr & SR_FRAMING_ERROR) {
				channel->stats.framing_err++;
				flag = TTY_FRAME;
			}
			if (sr & SR_RECEIVED_BREAK) {
				iowrite8(CR_CMD_RESET_BREAK_CHANGE, &channel->regs->w.cr);
				channel->stats.rcv_break++;
				flag = TTY_BREAK;
			}
		}
		tty_insert_flip_char(tty, value, flag);

		/* Check if there are more characters in RX FIFO
		 * If there are more, the isr register for this channel
		 * has enabled the RxRDY|FFULL bit.
		 */
		isr = ioread8(&channel->block_regs->r.isr);
		sr = ioread8(&channel->regs->r.sr);
	} while (isr & channel->isr_rx_rdy_mask);

	tty_flip_buffer_push(tty);
}

static void ipoctal_irq_tx(struct ipoctal_channel *channel)
{
	unsigned char value;
	unsigned int *pointer_write = &channel->pointer_write;

	if (channel->nb_bytes <= 0) {
		channel->nb_bytes = 0;
		return;
	}

	value = channel->tty_port.xmit_buf[*pointer_write];
	iowrite8(value, &channel->regs->w.thr);
	channel->stats.tx++;
	(*pointer_write)++;
	*pointer_write = *pointer_write % PAGE_SIZE;
	channel->nb_bytes--;

	if ((channel->nb_bytes == 0) &&
	    (waitqueue_active(&channel->queue))) {

		if (channel->board_id != IPACK1_DEVICE_ID_SBS_OCTAL_485) {
			*channel->board_write = 1;
			wake_up_interruptible(&channel->queue);
		}
	}
}

static void ipoctal_irq_channel(struct ipoctal_channel *channel)
{
	u8 isr, sr;
	struct tty_struct *tty;

	/* If there is no client, skip the check */
	if (!atomic_read(&channel->open))
		return;

	tty = tty_port_tty_get(&channel->tty_port);
	if (!tty)
		return;
	/* The HW is organized in pair of channels.  See which register we need
	 * to read from */
	isr = ioread8(&channel->block_regs->r.isr);
	sr = ioread8(&channel->regs->r.sr);

	/* In case of RS-485, change from TX to RX when finishing TX.
	 * Half-duplex. */
	if ((channel->board_id == IPACK1_DEVICE_ID_SBS_OCTAL_485) &&
	    (sr & SR_TX_EMPTY) && (channel->nb_bytes == 0)) {
		iowrite8(CR_DISABLE_TX, &channel->regs->w.cr);
		iowrite8(CR_CMD_NEGATE_RTSN, &channel->regs->w.cr);
		iowrite8(CR_ENABLE_RX, &channel->regs->w.cr);
		*channel->board_write = 1;
		wake_up_interruptible(&channel->queue);
	}

	/* RX data */
	if ((isr & channel->isr_rx_rdy_mask) && (sr & SR_RX_READY))
		ipoctal_irq_rx(channel, tty, sr);

	/* TX of each character */
	if ((isr & channel->isr_tx_rdy_mask) && (sr & SR_TX_READY))
		ipoctal_irq_tx(channel);

	tty_flip_buffer_push(tty);
	tty_kref_put(tty);
}

static irqreturn_t ipoctal_irq_handler(void *arg)
{
	unsigned int i;
	struct ipoctal *ipoctal = (struct ipoctal *) arg;

	/* Check all channels */
	for (i = 0; i < NR_CHANNELS; i++)
		ipoctal_irq_channel(&ipoctal->channel[i]);

	/* Clear the IPack device interrupt */
	readw(ipoctal->dev->int_space.address + ACK_INT_REQ0);
	readw(ipoctal->dev->int_space.address + ACK_INT_REQ1);

	return IRQ_HANDLED;
}

static int ipoctal_check_model(struct ipack_device *dev, unsigned char *id)
{
	unsigned char manufacturerID;
	unsigned char board_id;


	manufacturerID = ioread8(dev->id_space.address + IPACK_IDPROM_OFFSET_MANUFACTURER_ID);
	if (manufacturerID != IPACK1_VENDOR_ID_SBS)
		return -ENODEV;
	board_id = ioread8(dev->id_space.address + IPACK_IDPROM_OFFSET_MODEL);
	switch (board_id) {
	case IPACK1_DEVICE_ID_SBS_OCTAL_232:
	case IPACK1_DEVICE_ID_SBS_OCTAL_422:
	case IPACK1_DEVICE_ID_SBS_OCTAL_485:
		*id = board_id;
		break;
	default:
		return -ENODEV;
	}

	return 0;
}

static const struct tty_port_operations ipoctal_tty_port_ops = {
	.dtr_rts = NULL,
	.activate = ipoctal_port_activate,
};

static int ipoctal_inst_slot(struct ipoctal *ipoctal, unsigned int bus_nr,
			     unsigned int slot)
{
	int res = 0;
	int i;
	struct tty_driver *tty;
	char name[20];
	unsigned char board_id;
	struct ipoctal_channel *channel;
	union scc2698_channel __iomem *chan_regs;
	union scc2698_block __iomem *block_regs;

	res = ipoctal->dev->bus->ops->map_space(ipoctal->dev, 0,
						IPACK_ID_SPACE);
	if (res) {
		dev_err(&ipoctal->dev->dev,
			"Unable to map slot [%d:%d] ID space!\n",
			bus_nr, slot);
		return res;
	}

	res = ipoctal_check_model(ipoctal->dev, &board_id);
	if (res) {
		ipoctal->dev->bus->ops->unmap_space(ipoctal->dev,
						    IPACK_ID_SPACE);
		goto out_unregister_id_space;
	}
	ipoctal->board_id = board_id;

	res = ipoctal->dev->bus->ops->map_space(ipoctal->dev, 0,
						IPACK_IO_SPACE);
	if (res) {
		dev_err(&ipoctal->dev->dev,
			"Unable to map slot [%d:%d] IO space!\n",
			bus_nr, slot);
		goto out_unregister_id_space;
	}

	res = ipoctal->dev->bus->ops->map_space(ipoctal->dev, 0,
						IPACK_INT_SPACE);
	if (res) {
		dev_err(&ipoctal->dev->dev,
			"Unable to map slot [%d:%d] INT space!\n",
			bus_nr, slot);
		goto out_unregister_io_space;
	}

	res = ipoctal->dev->bus->ops->map_space(ipoctal->dev,
					   0x8000, IPACK_MEM_SPACE);
	if (res) {
		dev_err(&ipoctal->dev->dev,
			"Unable to map slot [%d:%d] MEM space!\n",
			bus_nr, slot);
		goto out_unregister_int_space;
	}

	/* Save the virtual address to access the registers easily */
	chan_regs =
		(union scc2698_channel __iomem *) ipoctal->dev->io_space.address;
	block_regs =
		(union scc2698_block __iomem *) ipoctal->dev->io_space.address;

	/* Disable RX and TX before touching anything */
	for (i = 0; i < NR_CHANNELS ; i++) {
		struct ipoctal_channel *channel = &ipoctal->channel[i];
		channel->regs = chan_regs + i;
		channel->block_regs = block_regs + (i >> 1);
		channel->board_write = &ipoctal->write;
		channel->board_id = ipoctal->board_id;
		if (i & 1) {
			channel->isr_tx_rdy_mask = ISR_TxRDY_B;
			channel->isr_rx_rdy_mask = ISR_RxRDY_FFULL_B;
		} else {
			channel->isr_tx_rdy_mask = ISR_TxRDY_A;
			channel->isr_rx_rdy_mask = ISR_RxRDY_FFULL_A;
		}

		iowrite8(CR_DISABLE_RX | CR_DISABLE_TX, &channel->regs->w.cr);
		iowrite8(CR_CMD_RESET_RX, &channel->regs->w.cr);
		iowrite8(CR_CMD_RESET_TX, &channel->regs->w.cr);
		iowrite8(MR1_CHRL_8_BITS | MR1_ERROR_CHAR | MR1_RxINT_RxRDY,
			 &channel->regs->w.mr); /* mr1 */
		iowrite8(0, &channel->regs->w.mr); /* mr2 */
		iowrite8(TX_CLK_9600  | RX_CLK_9600, &channel->regs->w.csr);
	}

	for (i = 0; i < IP_OCTAL_NB_BLOCKS; i++) {
		iowrite8(ACR_BRG_SET2, &block_regs[i].w.acr);
		iowrite8(OPCR_MPP_OUTPUT | OPCR_MPOa_RTSN | OPCR_MPOb_RTSN,
			 &block_regs[i].w.opcr);
		iowrite8(IMR_TxRDY_A | IMR_RxRDY_FFULL_A | IMR_DELTA_BREAK_A |
			 IMR_TxRDY_B | IMR_RxRDY_FFULL_B | IMR_DELTA_BREAK_B,
			 &block_regs[i].w.imr);
	}

	/*
	 * IP-OCTAL has different addresses to copy its IRQ vector.
	 * Depending of the carrier these addresses are accesible or not.
	 * More info in the datasheet.
	 */
	ipoctal->dev->bus->ops->request_irq(ipoctal->dev,
				       ipoctal_irq_handler, ipoctal);
	/* Dummy write */
	iowrite8(1, ipoctal->dev->mem_space.address + 1);

	/* Register the TTY device */

	/* Each IP-OCTAL channel is a TTY port */
	tty = alloc_tty_driver(NR_CHANNELS);

	if (!tty) {
		res = -ENOMEM;
		goto out_unregister_slot_unmap;
	}

	/* Fill struct tty_driver with ipoctal data */
	tty->owner = THIS_MODULE;
	tty->driver_name = KBUILD_MODNAME;
	sprintf(name, KBUILD_MODNAME ".%d.%d.", bus_nr, slot);
	tty->name = name;
	tty->major = 0;

	tty->minor_start = 0;
	tty->type = TTY_DRIVER_TYPE_SERIAL;
	tty->subtype = SERIAL_TYPE_NORMAL;
	tty->flags = TTY_DRIVER_REAL_RAW | TTY_DRIVER_DYNAMIC_DEV;
	tty->init_termios = tty_std_termios;
	tty->init_termios.c_cflag = B9600 | CS8 | CREAD | HUPCL | CLOCAL;
	tty->init_termios.c_ispeed = 9600;
	tty->init_termios.c_ospeed = 9600;

	tty_set_operations(tty, &ipoctal_fops);
	res = tty_register_driver(tty);
	if (res) {
		dev_err(&ipoctal->dev->dev, "Can't register tty driver.\n");
		put_tty_driver(tty);
		goto out_unregister_slot_unmap;
	}

	/* Save struct tty_driver for use it when uninstalling the device */
	ipoctal->tty_drv = tty;

	for (i = 0; i < NR_CHANNELS; i++) {
<<<<<<< HEAD
		struct device *tty_dev;

		channel = &ipoctal->channel[i];
		tty_port_init(&channel->tty_port);
		tty_port_alloc_xmit_buf(&channel->tty_port);
		channel->tty_port.ops = &ipoctal_tty_port_ops;

		ipoctal_reset_stats(&channel->stats);
		channel->nb_bytes = 0;
		init_waitqueue_head(&channel->queue);

		spin_lock_init(&channel->lock);
		channel->pointer_read = 0;
		channel->pointer_write = 0;
		tty_dev = tty_register_device(tty, i, NULL);
		if (IS_ERR(tty_dev)) {
			dev_err(&ipoctal->dev->dev, "Failed to register tty device.\n");
			continue;
		}
		dev_set_drvdata(tty_dev, channel);
=======
		tty_port_init(&ipoctal->tty_port[i]);
		tty_port_alloc_xmit_buf(&ipoctal->tty_port[i]);
		ipoctal->tty_port[i].ops = &ipoctal_tty_port_ops;

		ipoctal_reset_stats(&ipoctal->chan_stats[i]);
		ipoctal->nb_bytes[i] = 0;
		init_waitqueue_head(&ipoctal->queue[i]);

		spin_lock_init(&ipoctal->lock[i]);
		ipoctal->pointer_read[i] = 0;
		ipoctal->pointer_write[i] = 0;
		ipoctal->nb_bytes[i] = 0;
		tty_port_register_device(&ipoctal->tty_port[i], tty, i, NULL);
>>>>>>> 0c57dfcc

		/*
		 * Enable again the RX. TX will be enabled when
		 * there is something to send
		 */
		iowrite8(CR_ENABLE_RX, &channel->regs->w.cr);
	}

	return 0;

out_unregister_slot_unmap:
	ipoctal->dev->bus->ops->unmap_space(ipoctal->dev, IPACK_ID_SPACE);
out_unregister_int_space:
	ipoctal->dev->bus->ops->unmap_space(ipoctal->dev, IPACK_INT_SPACE);
out_unregister_io_space:
	ipoctal->dev->bus->ops->unmap_space(ipoctal->dev, IPACK_IO_SPACE);
out_unregister_id_space:
	ipoctal->dev->bus->ops->unmap_space(ipoctal->dev, IPACK_MEM_SPACE);
	return res;
}

static inline int ipoctal_copy_write_buffer(struct ipoctal_channel *channel,
					    const unsigned char *buf,
					    int count)
{
	unsigned long flags;
	int i;
	unsigned int *pointer_read = &channel->pointer_read;

	/* Copy the bytes from the user buffer to the internal one */
	for (i = 0; i < count; i++) {
		if (i <= (PAGE_SIZE - channel->nb_bytes)) {
			spin_lock_irqsave(&channel->lock, flags);
			channel->tty_port.xmit_buf[*pointer_read] = buf[i];
			*pointer_read = (*pointer_read + 1) % PAGE_SIZE;
			channel->nb_bytes++;
			spin_unlock_irqrestore(&channel->lock, flags);
		} else {
			break;
		}
	}
	return i;
}

static int ipoctal_write_tty(struct tty_struct *tty,
			     const unsigned char *buf, int count)
{
	struct ipoctal_channel *channel = tty->driver_data;
	unsigned int char_copied;

	char_copied = ipoctal_copy_write_buffer(channel, buf, count);

	/* As the IP-OCTAL 485 only supports half duplex, do it manually */
	if (channel->board_id == IPACK1_DEVICE_ID_SBS_OCTAL_485) {
		iowrite8(CR_DISABLE_RX, &channel->regs->w.cr);
		iowrite8(CR_CMD_ASSERT_RTSN, &channel->regs->w.cr);
	}

	/*
	 * Send a packet and then disable TX to avoid failure after several send
	 * operations
	 */
	iowrite8(CR_ENABLE_TX, &channel->regs->w.cr);
	wait_event_interruptible(channel->queue, *channel->board_write);
	iowrite8(CR_DISABLE_TX, &channel->regs->w.cr);

	*channel->board_write = 0;
	return char_copied;
}

static int ipoctal_write_room(struct tty_struct *tty)
{
	struct ipoctal_channel *channel = tty->driver_data;

	return PAGE_SIZE - channel->nb_bytes;
}

static int ipoctal_chars_in_buffer(struct tty_struct *tty)
{
	struct ipoctal_channel *channel = tty->driver_data;

	return channel->nb_bytes;
}

static void ipoctal_set_termios(struct tty_struct *tty,
				struct ktermios *old_termios)
{
	unsigned int cflag;
	unsigned char mr1 = 0;
	unsigned char mr2 = 0;
	unsigned char csr = 0;
	struct ipoctal_channel *channel = tty->driver_data;
	speed_t baud;

	cflag = tty->termios.c_cflag;

	/* Disable and reset everything before change the setup */
	iowrite8(CR_DISABLE_RX | CR_DISABLE_TX, &channel->regs->w.cr);
	iowrite8(CR_CMD_RESET_RX, &channel->regs->w.cr);
	iowrite8(CR_CMD_RESET_TX, &channel->regs->w.cr);
	iowrite8(CR_CMD_RESET_ERR_STATUS, &channel->regs->w.cr);
	iowrite8(CR_CMD_RESET_MR, &channel->regs->w.cr);

	/* Set Bits per chars */
	switch (cflag & CSIZE) {
	case CS6:
		mr1 |= MR1_CHRL_6_BITS;
		break;
	case CS7:
		mr1 |= MR1_CHRL_7_BITS;
		break;
	case CS8:
	default:
		mr1 |= MR1_CHRL_8_BITS;
		/* By default, select CS8 */
		tty->termios.c_cflag = (cflag & ~CSIZE) | CS8;
		break;
	}

	/* Set Parity */
	if (cflag & PARENB)
		if (cflag & PARODD)
			mr1 |= MR1_PARITY_ON | MR1_PARITY_ODD;
		else
			mr1 |= MR1_PARITY_ON | MR1_PARITY_EVEN;
	else
		mr1 |= MR1_PARITY_OFF;

	/* Mark or space parity is not supported */
	tty->termios.c_cflag &= ~CMSPAR;

	/* Set stop bits */
	if (cflag & CSTOPB)
		mr2 |= MR2_STOP_BITS_LENGTH_2;
	else
		mr2 |= MR2_STOP_BITS_LENGTH_1;

	/* Set the flow control */
	switch (channel->board_id) {
	case IPACK1_DEVICE_ID_SBS_OCTAL_232:
		if (cflag & CRTSCTS) {
			mr1 |= MR1_RxRTS_CONTROL_ON;
			mr2 |= MR2_TxRTS_CONTROL_OFF | MR2_CTS_ENABLE_TX_ON;
		} else {
			mr1 |= MR1_RxRTS_CONTROL_OFF;
			mr2 |= MR2_TxRTS_CONTROL_OFF | MR2_CTS_ENABLE_TX_OFF;
		}
		break;
	case IPACK1_DEVICE_ID_SBS_OCTAL_422:
		mr1 |= MR1_RxRTS_CONTROL_OFF;
		mr2 |= MR2_TxRTS_CONTROL_OFF | MR2_CTS_ENABLE_TX_OFF;
		break;
	case IPACK1_DEVICE_ID_SBS_OCTAL_485:
		mr1 |= MR1_RxRTS_CONTROL_OFF;
		mr2 |= MR2_TxRTS_CONTROL_ON | MR2_CTS_ENABLE_TX_OFF;
		break;
	default:
		return;
		break;
	}

	baud = tty_get_baud_rate(tty);
	tty_termios_encode_baud_rate(&tty->termios, baud, baud);

	/* Set baud rate */
	switch (baud) {
	case 75:
		csr |= TX_CLK_75 | RX_CLK_75;
		break;
	case 110:
		csr |= TX_CLK_110 | RX_CLK_110;
		break;
	case 150:
		csr |= TX_CLK_150 | RX_CLK_150;
		break;
	case 300:
		csr |= TX_CLK_300 | RX_CLK_300;
		break;
	case 600:
		csr |= TX_CLK_600 | RX_CLK_600;
		break;
	case 1200:
		csr |= TX_CLK_1200 | RX_CLK_1200;
		break;
	case 1800:
		csr |= TX_CLK_1800 | RX_CLK_1800;
		break;
	case 2000:
		csr |= TX_CLK_2000 | RX_CLK_2000;
		break;
	case 2400:
		csr |= TX_CLK_2400 | RX_CLK_2400;
		break;
	case 4800:
		csr |= TX_CLK_4800  | RX_CLK_4800;
		break;
	case 9600:
		csr |= TX_CLK_9600  | RX_CLK_9600;
		break;
	case 19200:
		csr |= TX_CLK_19200 | RX_CLK_19200;
		break;
	case 38400:
	default:
		csr |= TX_CLK_38400 | RX_CLK_38400;
		/* In case of default, we establish 38400 bps */
		tty_termios_encode_baud_rate(&tty->termios, 38400, 38400);
		break;
	}

	mr1 |= MR1_ERROR_CHAR;
	mr1 |= MR1_RxINT_RxRDY;

	/* Write the control registers */
	iowrite8(mr1, &channel->regs->w.mr);
	iowrite8(mr2, &channel->regs->w.mr);
	iowrite8(csr, &channel->regs->w.csr);

	/* Enable again the RX */
	iowrite8(CR_ENABLE_RX, &channel->regs->w.cr);
}

static void ipoctal_hangup(struct tty_struct *tty)
{
	unsigned long flags;
	struct ipoctal_channel *channel = tty->driver_data;

	if (channel == NULL)
		return;

	spin_lock_irqsave(&channel->lock, flags);
	channel->nb_bytes = 0;
	channel->pointer_read = 0;
	channel->pointer_write = 0;
	spin_unlock_irqrestore(&channel->lock, flags);

	tty_port_hangup(&channel->tty_port);

	iowrite8(CR_DISABLE_RX | CR_DISABLE_TX, &channel->regs->w.cr);
	iowrite8(CR_CMD_RESET_RX, &channel->regs->w.cr);
	iowrite8(CR_CMD_RESET_TX, &channel->regs->w.cr);
	iowrite8(CR_CMD_RESET_ERR_STATUS, &channel->regs->w.cr);
	iowrite8(CR_CMD_RESET_MR, &channel->regs->w.cr);

	clear_bit(ASYNCB_INITIALIZED, &channel->tty_port.flags);
	wake_up_interruptible(&channel->tty_port.open_wait);
}

static const struct tty_operations ipoctal_fops = {
	.ioctl =		NULL,
	.open =			ipoctal_open,
	.close =		ipoctal_close,
	.write =		ipoctal_write_tty,
	.set_termios =		ipoctal_set_termios,
	.write_room =		ipoctal_write_room,
	.chars_in_buffer =	ipoctal_chars_in_buffer,
	.get_icount =		ipoctal_get_icount,
	.hangup =		ipoctal_hangup,
};

static int ipoctal_probe(struct ipack_device *dev)
{
	int res;
	struct ipoctal *ipoctal;

	ipoctal = kzalloc(sizeof(struct ipoctal), GFP_KERNEL);
	if (ipoctal == NULL)
		return -ENOMEM;

	ipoctal->dev = dev;
	res = ipoctal_inst_slot(ipoctal, dev->bus_nr, dev->slot);
	if (res)
		goto out_uninst;

	dev_set_drvdata(&dev->dev, ipoctal);
	return 0;

out_uninst:
	kfree(ipoctal);
	return res;
}

static void __ipoctal_remove(struct ipoctal *ipoctal)
{
	int i;

	ipoctal->dev->bus->ops->free_irq(ipoctal->dev);

	for (i = 0; i < NR_CHANNELS; i++) {
		struct ipoctal_channel *channel = &ipoctal->channel[i];
		tty_unregister_device(ipoctal->tty_drv, i);
		tty_port_free_xmit_buf(&channel->tty_port);
	}

	tty_unregister_driver(ipoctal->tty_drv);
	put_tty_driver(ipoctal->tty_drv);
	ipoctal->dev->bus->ops->unmap_space(ipoctal->dev, IPACK_MEM_SPACE);
	ipoctal->dev->bus->ops->unmap_space(ipoctal->dev, IPACK_INT_SPACE);
	ipoctal->dev->bus->ops->unmap_space(ipoctal->dev, IPACK_IO_SPACE);
	ipoctal->dev->bus->ops->unmap_space(ipoctal->dev, IPACK_ID_SPACE);
	kfree(ipoctal);
}

static void ipoctal_remove(struct ipack_device *idev)
{
	__ipoctal_remove(dev_get_drvdata(&idev->dev));
}

static DEFINE_IPACK_DEVICE_TABLE(ipoctal_ids) = {
	{ IPACK_DEVICE(IPACK_ID_VERSION_1, IPACK1_VENDOR_ID_SBS,
			IPACK1_DEVICE_ID_SBS_OCTAL_232) },
	{ IPACK_DEVICE(IPACK_ID_VERSION_1, IPACK1_VENDOR_ID_SBS,
			IPACK1_DEVICE_ID_SBS_OCTAL_422) },
	{ IPACK_DEVICE(IPACK_ID_VERSION_1, IPACK1_VENDOR_ID_SBS,
			IPACK1_DEVICE_ID_SBS_OCTAL_485) },
	{ 0, },
};

MODULE_DEVICE_TABLE(ipack, ipoctal_ids);

static const struct ipack_driver_ops ipoctal_drv_ops = {
	.probe  = ipoctal_probe,
	.remove = ipoctal_remove,
};

static struct ipack_driver driver = {
	.ops      = &ipoctal_drv_ops,
	.id_table = ipoctal_ids,
};

static int __init ipoctal_init(void)
{
	return ipack_driver_register(&driver, THIS_MODULE, KBUILD_MODNAME);
}

static void __exit ipoctal_exit(void)
{
	ipack_driver_unregister(&driver);
}

MODULE_DESCRIPTION("IP-Octal 232, 422 and 485 device driver");
MODULE_LICENSE("GPL");

module_init(ipoctal_init);
module_exit(ipoctal_exit);<|MERGE_RESOLUTION|>--- conflicted
+++ resolved
@@ -429,7 +429,6 @@
 	ipoctal->tty_drv = tty;
 
 	for (i = 0; i < NR_CHANNELS; i++) {
-<<<<<<< HEAD
 		struct device *tty_dev;
 
 		channel = &ipoctal->channel[i];
@@ -444,27 +443,12 @@
 		spin_lock_init(&channel->lock);
 		channel->pointer_read = 0;
 		channel->pointer_write = 0;
-		tty_dev = tty_register_device(tty, i, NULL);
+		tty_dev = tty_port_register_device(&channel->tty_port, tty, i, NULL);
 		if (IS_ERR(tty_dev)) {
 			dev_err(&ipoctal->dev->dev, "Failed to register tty device.\n");
 			continue;
 		}
 		dev_set_drvdata(tty_dev, channel);
-=======
-		tty_port_init(&ipoctal->tty_port[i]);
-		tty_port_alloc_xmit_buf(&ipoctal->tty_port[i]);
-		ipoctal->tty_port[i].ops = &ipoctal_tty_port_ops;
-
-		ipoctal_reset_stats(&ipoctal->chan_stats[i]);
-		ipoctal->nb_bytes[i] = 0;
-		init_waitqueue_head(&ipoctal->queue[i]);
-
-		spin_lock_init(&ipoctal->lock[i]);
-		ipoctal->pointer_read[i] = 0;
-		ipoctal->pointer_write[i] = 0;
-		ipoctal->nb_bytes[i] = 0;
-		tty_port_register_device(&ipoctal->tty_port[i], tty, i, NULL);
->>>>>>> 0c57dfcc
 
 		/*
 		 * Enable again the RX. TX will be enabled when
